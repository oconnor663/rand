// Copyright 2018 The Rust Project Developers. See the COPYRIGHT
// file at the top-level directory of this distribution and at
// https://rust-lang.org/COPYRIGHT.
//
// Licensed under the Apache License, Version 2.0 <LICENSE-APACHE or
// https://www.apache.org/licenses/LICENSE-2.0> or the MIT license
// <LICENSE-MIT or https://opensource.org/licenses/MIT>, at your
// option. This file may not be copied, modified, or distributed
// except according to those terms.

//! Random number generators and adapters for common usage:
//!
//! - [`ThreadRng`], a fast, secure, auto-seeded thread-local generator
//! - [`StdRng`] and [`SmallRng`], algorithms to cover typical usage
//! - [`EntropyRng`], [`OsRng`] and [`JitterRng`] as entropy sources
//! - [`mock::StepRng`] as a simple counter for tests
//! - [`adapter::ReadRng`] to read from a file/stream
//! - [`adapter::ReseedingRng`] to reseed a PRNG on clone / process fork etc.
//!
//! # Background — Random number generators (RNGs)
//!
//! Computers are inherently deterministic, so to get *random* numbers one
//! either has to use a hardware generator or collect bits of *entropy* from
//! various sources (e.g. event timestamps, or jitter). This is a relatively
//! slow and complicated operation.
//!
//! Generally the operating system will collect some entropy, remove bias, and
//! use that to seed its own PRNG; [`OsRng`] provides an interface to this.
//! [`JitterRng`] is an entropy collector included with Rand that measures
//! jitter in the CPU execution time, and jitter in memory access time.
//! [`EntropyRng`] is a wrapper that uses the best entropy source that is
//! available.
//!
//! ## Pseudo-random number generators
//!
//! What is commonly used instead of "true" random number renerators, are
//! *pseudo-random number generators* (PRNGs), deterministic algorithms that
//! produce an infinite stream of pseudo-random numbers from a small random
//! seed. PRNGs are faster, and have better provable properties. The numbers
//! produced can be statistically of very high quality and can be impossible to
//! predict. (They can also have obvious correlations and be trivial to predict;
//! quality varies.)
//!
//! There are two different types of PRNGs: those developed for simulations
//! and statistics, and those developed for use in cryptography; the latter are
//! called Cryptographically Secure PRNGs (CSPRNG or CPRNG). Both types can
//! have good statistical quality but the latter also have to be impossible to
//! predict, even after seeing many previous output values. Rand provides a good
//! default algorithm from each class:
//!
//! - [`SmallRng`] is a PRNG chosen for low memory usage, high performance and
//!   good statistical quality.
//!   The current algorithm (plain Xorshift) unfortunately performs
//!   poorly in statistical quality test suites (TestU01 and PractRand) and will
//!   be replaced in the next major release.
//! - [`StdRng`] is a CSPRNG chosen for good performance and trust of security
//!   (based on reviews, maturity and usage). The current algorithm is HC-128,
//!   which is one of the recommendations by ECRYPT's eSTREAM project.
//!
//! The above PRNGs do not cover all use-cases; more algorithms can be found in
//! the [`prng` module], as well as in several other crates. For example, you
//! may wish a CSPRNG with significantly lower memory usage than [`StdRng`]
//! while being less concerned about performance, in which case [`ChaChaRng`]
//! is a good choice.
//!
//! One complexity is that the internal state of a PRNG must change with every
//! generated number. For APIs this generally means a mutable reference to the
//! state of the PRNG has to be passed around.
//!
//! A solution is [`ThreadRng`]. This is a thread-local implementation of
//! [`StdRng`] with automatic seeding on first use. It is the best choice if you
//! "just" want a convenient, secure, fast random number source. Use via the
//! [`thread_rng`] function, which gets a reference to the current thread's
//! local instance.
//!
//! ## Seeding
//!
//! As mentioned above, PRNGs require a random seed in order to produce random
//! output. This is especially important for CSPRNGs, which are still
//! deterministic algorithms, thus can only be secure if their seed value is
//! also secure. To seed a PRNG, use one of:
//!
//! - [`FromEntropy::from_entropy`]; this is the most convenient way to seed
//!   with fresh, secure random data.
//! - [`SeedableRng::from_rng`]; this allows seeding from another PRNG or
//!   from an entropy source such as [`EntropyRng`].
//! - [`SeedableRng::from_seed`]; this is mostly useful if you wish to be able
//!   to reproduce the output sequence by using a fixed seed. (Don't use
//!   [`StdRng`] or [`SmallRng`] in this case since different algorithms may be
//!   used by future versions of Rand; use an algorithm from the
//!   [`prng` module].)
//!
//! ## Conclusion
//!
//! - [`thread_rng`] is what you often want to use.
//! - If you want more control, flexibility, or better performance, use
//!   [`StdRng`], [`SmallRng`] or an algorithm from the [`prng` module].
//! - Use [`FromEntropy::from_entropy`] to seed new PRNGs.
//! - If you need reproducibility, use [`SeedableRng::from_seed`] combined with
//!   a named PRNG.
//!
//! More information and notes on cryptographic security can be found
//! in the [`prng` module].
//!
//! ## Examples
//!
//! Examples of seeding PRNGs:
//!
//! ```
//! use rand::prelude::*;
//! # use rand::Error;
//!
//! // StdRng seeded securely by the OS or local entropy collector:
//! let mut rng = StdRng::from_entropy();
//! # let v: u32 = rng.gen();
//!
//! // SmallRng seeded from thread_rng:
//! # fn try_inner() -> Result<(), Error> {
//! let mut rng = SmallRng::from_rng(thread_rng())?;
//! # let v: u32 = rng.gen();
//! # Ok(())
//! # }
//! # try_inner().unwrap();
//!
//! // SmallRng seeded by a constant, for deterministic results:
//! let seed = [1,2,3,4, 5,6,7,8, 9,10,11,12, 13,14,15,16]; // byte array
//! let mut rng = SmallRng::from_seed(seed);
//! # let v: u32 = rng.gen();
//! ```
//!
//!
//! # Implementing custom RNGs
//!
//! If you want to implement custom RNG, see the [`rand_core`] crate. The RNG
//! will have to implement the [`RngCore`] trait, where the [`Rng`] trait is
//! build on top of.
//!
//! If the RNG needs seeding, also implement the [`SeedableRng`] trait.
//!
//! [`CryptoRng`] is a marker trait cryptographically secure PRNGs can
//! implement.
//!
//!
// This module:
//! [`ThreadRng`]: struct.ThreadRng.html
//! [`StdRng`]: struct.StdRng.html
//! [`SmallRng`]: struct.SmallRng.html
//! [`EntropyRng`]: struct.EntropyRng.html
//! [`OsRng`]: struct.OsRng.html
//! [`JitterRng`]: struct.JitterRng.html
// Other traits and functions:
//! [`rand_core`]: https://crates.io/crates/rand_core
//! [`prng` module]: ../prng/index.html
//! [`CryptoRng`]: ../trait.CryptoRng.html
//! [`FromEntropy`]: ../trait.FromEntropy.html
//! [`FromEntropy::from_entropy`]: ../trait.FromEntropy.html#tymethod.from_entropy
//! [`RngCore`]: ../trait.RngCore.html
//! [`Rng`]: ../trait.Rng.html
//! [`SeedableRng`]: ../trait.SeedableRng.html
//! [`SeedableRng::from_rng`]: ../trait.SeedableRng.html#tymethod.from_rng
//! [`SeedableRng::from_seed`]: ../trait.SeedableRng.html#tymethod.from_seed
//! [`thread_rng`]: ../fn.thread_rng.html
//! [`mock::StepRng`]: mock/struct.StepRng.html
//! [`adapter::ReadRng`]: adapter/struct.ReadRng.html
//! [`adapter::ReseedingRng`]: adapter/struct.ReseedingRng.html
//! [`ChaChaRng`]: ../prng/chacha/struct.ChaChaRng.html

pub mod adapter;

#[cfg(feature="std")] mod entropy;
mod jitter;
pub mod mock;   // Public so we don't export `StepRng` directly, making it a bit
                // more clear it is intended for testing.
<<<<<<< HEAD
#[cfg(feature="std")] mod os;
=======
>>>>>>> 33205979
mod small;
mod std;
#[cfg(feature="std")] pub(crate) mod thread;


pub use self::jitter::{JitterRng, TimerError};
#[cfg(feature="std")] pub use self::entropy::EntropyRng;

pub use self::small::SmallRng;
pub use self::std::StdRng;
#[cfg(feature="std")] pub use self::thread::ThreadRng;

#[cfg(all(feature="std",
          any(target_os = "linux", target_os = "android",
              target_os = "netbsd",
              target_os = "dragonfly",
              target_os = "haiku",
              target_os = "emscripten",
              target_os = "solaris",
              target_os = "cloudabi",
              target_os = "macos", target_os = "ios",
              target_os = "freebsd",
              target_os = "openbsd", target_os = "bitrig",
              target_os = "redox",
              target_os = "fuchsia",
              windows,
              all(target_arch = "wasm32", feature = "stdweb")
)))]
mod os;

#[cfg(all(feature="std",
          any(target_os = "linux", target_os = "android",
              target_os = "netbsd",
              target_os = "dragonfly",
              target_os = "haiku",
              target_os = "emscripten",
              target_os = "solaris",
              target_os = "cloudabi",
              target_os = "macos", target_os = "ios",
              target_os = "freebsd",
              target_os = "openbsd", target_os = "bitrig",
              target_os = "redox",
              target_os = "fuchsia",
              windows,
              all(target_arch = "wasm32", feature = "stdweb")
)))]
pub use self::os::OsRng;<|MERGE_RESOLUTION|>--- conflicted
+++ resolved
@@ -171,10 +171,6 @@
 mod jitter;
 pub mod mock;   // Public so we don't export `StepRng` directly, making it a bit
                 // more clear it is intended for testing.
-<<<<<<< HEAD
-#[cfg(feature="std")] mod os;
-=======
->>>>>>> 33205979
 mod small;
 mod std;
 #[cfg(feature="std")] pub(crate) mod thread;
