--- conflicted
+++ resolved
@@ -14,15 +14,6 @@
 //!
 //! # Quick Start
 //!
-<<<<<<< HEAD
-//! To get you started quickly, the easiest and highest-level way to get
-//! a random value is to use [`random()`] or [`range()`]; alternatively you can use
-//! [`thread_rng()`]. The [`Rng`] trait provides a useful API on all RNGs, while
-//! the [`distr`] and [`seq`] modules provide further
-//! functionality on top of RNGs.
-//!
-=======
->>>>>>> 1aa9a69c
 //! ```
 //! // The prelude import enables methods we use below, specifically
 //! // Rng::random, Rng::sample, SliceRandom::shuffle and IndexedRandom::choose.
@@ -132,11 +123,7 @@
 
 /// Generate a random value using the thread-local random number generator.
 ///
-<<<<<<< HEAD
 /// This function is a shortcut for [`thread_rng().random()`](Rng::random):
-=======
-/// This function is simply a shortcut for `rand::rng().gen()`:
->>>>>>> 1aa9a69c
 ///
 /// -   See [`ThreadRng`] for documentation of the generator and security
 /// -   See [`Standard`] for documentation of supported types and distributions
